import org.jetbrains.kotlin.gradle.dsl.jvm.JvmTargetValidationMode
import org.jetbrains.kotlin.gradle.tasks.KotlinJvmCompile

buildscript {
    ext.kotlin_version = '2.0.0'
<<<<<<< HEAD

=======
>>>>>>> c2ba30aa
    repositories {
        maven {
            url "https://plugins.gradle.org/m2/"
        }
    }
    dependencies {
        classpath "gradle.plugin.org.kt3k.gradle.plugin:coveralls-gradle-plugin:2.12.2"
        classpath 'net.researchgate:gradle-release:3.0.2'
        classpath "com.github.ben-manes:gradle-versions-plugin:0.51.0"
        classpath "gradle.plugin.com.github.jengelman.gradle.plugins:shadow:7.0.0"
        classpath "com.diffplug.spotless:spotless-plugin-gradle:6.25.0"
        classpath "org.jetbrains.kotlin:kotlin-gradle-plugin:$kotlin_version"
    }
}

plugins {
    id "org.sonarqube" version "4.4.1.3373"
}

sonarqube {
    properties {
        property "sonar.projectKey", "sirixdb_sirix"
        property "sonar.organization", "sirixdb"
        property "sonar.host.url", "https://sonarcloud.io"
    }
}

apply from: "${rootDir}/libraries.gradle"

apply plugin: 'net.researchgate.release'

release {
    failOnSnapshotDependencies = false
    tagTemplate = 'sirix-$version'
    buildTasks = ['releaseBuild']
}

tasks.withType(KotlinJvmCompile).configureEach {
    jvmTargetValidationMode.set(JvmTargetValidationMode.WARNING)
}

task releaseBuild {
    project.afterEvaluate {
        dependsOn project.getTasksByName('build', true)
    }
}

task uploadPublications {
    project.afterEvaluate {
        dependsOn project.getTasksByName('publishAllPublicationsToMavenRepository', true)
    }
}

task travisReleaseSnapshot {
    if ("${version}".endsWith('SNAPSHOT')) {
        dependsOn uploadPublications
    }
}

afterReleaseBuild.dependsOn(uploadPublications)

allprojects {
    group = 'io.sirix'

//    apply plugin: 'jacoco'
    apply plugin: 'com.github.kt3k.coveralls'
    apply plugin: 'idea'

    repositories {
        mavenCentral()
        maven {
            url = "https://oss.sonatype.org/content/repositories/snapshots/"
        }
        maven {
            url "https://kotlin.bintray.com/kotlinx"
        }
        mavenLocal()
    }
}

subprojects {
    apply plugin: 'java'
    apply plugin: 'java-library'
    apply plugin: 'maven-publish'
    apply plugin: 'signing'
    apply plugin: 'com.github.ben-manes.versions'
    apply plugin: "com.github.johnrengelman.shadow"
    apply plugin: "com.diffplug.spotless"

    java {
        withSourcesJar()
        withJavadocJar()
        toolchain {
            languageVersion = JavaLanguageVersion.of(22)
        }
    }


    javadoc {
        failOnError = false
        options {
            addStringOption('-release', '22')
            addBooleanOption('-enable-preview', true)
        }
    }

    compileJava {
        options.compilerArgs += ["--enable-preview",
                                 "--add-exports=java.base/jdk.internal.ref=ALL-UNNAMED",
                                 "--add-exports=java.base/sun.nio.ch=ALL-UNNAMED",
                                 "--add-exports=jdk.unsupported/sun.misc=ALL-UNNAMED",
                                 "--add-exports=jdk.compiler/com.sun.tools.javac.file=ALL-UNNAMED",
                                 "--add-exports=java.base/java.lang.reflect=ALL-UNNAMED"]
    }

    compileTestJava {
        options.compilerArgs += ["--enable-preview",
                                 "--add-exports=java.base/jdk.internal.ref=ALL-UNNAMED",
                                 "--add-exports=java.base/sun.nio.ch=ALL-UNNAMED",
                                 "--add-exports=jdk.unsupported/sun.misc=ALL-UNNAMED",
                                 "--add-exports=jdk.compiler/com.sun.tools.javac.file=ALL-UNNAMED",
                                 "--add-exports=java.base/java.lang.reflect=ALL-UNNAMED"]
    }

    spotless {
        enforceCheck false
        java {
            licenseHeaderFile "${rootDir}/LICENSE"
        }
    }

//    jacoco {
//        toolVersion = "0.8.7"
//    }
//
//    jacocoTestReport {
//        reports {
//            xml.enabled = true
//            html.enabled = true
//        }
//    }

    publishing {
        publications {
            maven(MavenPublication) {
                afterEvaluate {
                    pom {
                        name = "${project.name}"
                        description = "${project.description}"
                        url = "https://sirix.io"
                        licenses {
                            license {
                                name = "New BSD"
                                url = "http://www.opensource.org/licenses/bsd-license.php"
                                comments = "3-clause BSD License"
                            }
                        }
                        scm {
                            connection = "scm:git:git@github.com:sirixdb/sirix.git"
                            developerConnection = "scm:git:git@github.com:sirixdb/sirix.git"
                            url = "https://github.com/sirixdb/sirix"
                        }
                        issueManagement {
                            url = "https://github.com/sirixdb/sirix/issues"
                            system = "GitHub Issues"
                        }
                        ciManagement {
                            system = "Travis CI"
                            url = "http://travis-ci.org/#!/sirixdb/sirix"
                        }
                        developers {
                            developer {
                                id = "johanneslichtenberger"
                                name = "Johannes Lichtenberger"
                                email = "johannes.lichtenberger@sirix.io"
                            }
                        }
                    }
                    from components.java
                }
            }
        }
        repositories {
            maven {
                credentials {
                    username System.getenv("SONATYPE_NEXUS_USERNAME")
                    password System.getenv("SONATYPE_NEXUS_PASSWORD")
                }
                def releasesRepoUrl = "https://oss.sonatype.org/service/local/staging/deploy/maven2/"
                def snapshotsRepoUrl = "https://oss.sonatype.org/content/repositories/snapshots/"
                url = rootProject.getProperties().version.endsWith('SNAPSHOT') ? snapshotsRepoUrl : releasesRepoUrl
            }
        }
    }

    ext.isReleaseVersion = !rootProject.getProperties().version.endsWith('SNAPSHOT')

    tasks.withType(Sign).tap {
        configureEach {
            onlyIf { isReleaseVersion }
        }
    }

    signing {
        //def signingKey = System.getenv("OSSRH_GPG_SECRET_KEY")
        //def signingPassword = System.getenv("OSSRH_GPG_SECRET_KEY_PASSWORD")
        //useInMemoryPgpKeys(signingKey, signingPassword)
        required { isReleaseVersion }
        sign publishing.publications.maven
    }

    configurations {
        testArtifacts.extendsFrom testImplementation
    }

    task testsJar(type: Jar) {
        archiveClassifier = 'tests'
        from(sourceSets.test.output)
    }

    artifacts {
        testArtifacts testsJar
    }

    jar {
        into("META-INF/maven/io.sirix/$project.name") {
            from { generatePomFileForMavenPublication }
            rename ".*", "pom.xml"
        }
    }

    publishing.publications.maven.artifact(testsJar)

    tasks.withType(JavaCompile).tap {
        configureEach {
            options.encoding = 'UTF-8'
        }
    }

    test {
        testLogging {
            events "failed"
            exceptionFormat "short"
        }
        useTestNG()
        useJUnit()
        jvmArgs(["--enable-preview",
                 "--add-exports=java.base/jdk.internal.ref=ALL-UNNAMED",
                 "--add-exports=java.base/sun.nio.ch=ALL-UNNAMED",
                 "--add-exports=jdk.unsupported/sun.misc=ALL-UNNAMED",
                 "--add-exports=jdk.compiler/com.sun.tools.javac.file=ALL-UNNAMED",
                 "--add-opens=jdk.compiler/com.sun.tools.javac=ALL-UNNAMED",
                 "--add-opens=java.base/java.lang=ALL-UNNAMED",
                 "--add-opens=java.base/java.lang.reflect=ALL-UNNAMED",
                 "--add-opens=java.base/java.io=ALL-UNNAMED",
                 "--add-opens=java.base/java.util=ALL-UNNAMED",
                 "--add-opens=java.base/java.lang.reflect=ALL-UNNAMED",
                "-XX:+UnlockDiagnosticVMOptions",
                "-XX:+DebugNonSafepoints",
                 //"-XX:+UseShenandoahGC",
            //     "-Xlog:gc*=debug:file=g1.log",
//                 "-XX:+UseZGC",
//                 "-XX:+ZGenerational",
             //    "-verbose:gc",
                 "-XX:+HeapDumpOnOutOfMemoryError",
                 //"-XX:HeapDumpPath=heapdump.hprof",
                 "-XX:+UseStringDeduplication",
                 //"-XX:MaxMetaspaceSize=3g",
                 //"-XX:InitiatingHeapOccupancyPercent=20",
                 //"-XX:MaxGCPauseMillis=60",
                 "-XX:MaxDirectMemorySize=1g",
                 "-XX:+UnlockExperimentalVMOptions",
                 "-XX:+AlwaysPreTouch",
                 "-XX:+UseLargePages",
                 "-XX:ReservedCodeCacheSize=1000m",
                 "-XX:+UnlockDiagnosticVMOptions",
               //  "-XX:+PrintInlining",
                 "-XX:EliminateAllocationArraySizeLimit=1024",
                 "-Ddisable.single.threaded.check=true"
                /* "-XX:MaxInlineSize=500" */])

        minHeapSize = '5g'
        maxHeapSize = '16g'
    }
}

//task jacocoRootReport(type: JacocoReport) {
//    description = 'Generates an aggregate report from all subprojects'
//    dependsOn = subprojects.test
//    sourceDirectories.setFrom files(subprojects.sourceSets.main.allSource.srcDirs)
//    classDirectories.setFrom files(subprojects.sourceSets.main.output)
//    executionData.setFrom files(subprojects.jacocoTestReport.executionData).filter {
//        file -> file.exists()
//    }.asList()
//    reports {
//        html.enabled = true
//        xml.enabled = true
//    }
//}
//
//coveralls {
//    sourceDirs = subprojects.sourceSets.main.allSource.srcDirs.flatten()
//    jacocoReportPath = "${buildDir}/reports/jacoco/jacocoRootReport/jacocoRootReport.xml"
//}<|MERGE_RESOLUTION|>--- conflicted
+++ resolved
@@ -3,10 +3,6 @@
 
 buildscript {
     ext.kotlin_version = '2.0.0'
-<<<<<<< HEAD
-
-=======
->>>>>>> c2ba30aa
     repositories {
         maven {
             url "https://plugins.gradle.org/m2/"
