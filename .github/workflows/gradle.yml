--- conflicted
+++ resolved
@@ -14,8 +14,6 @@
   schedule:
     - cron: '0 4 * * *'
 jobs:
-<<<<<<< HEAD
-=======
   Build:
     name: Build
     runs-on: ubuntu-latest
@@ -45,7 +43,6 @@
           GITHUB_TOKEN: ${{ secrets.GITHUB_TOKEN }}  # Needed to get PR information, if any
           SONAR_TOKEN: ${{ secrets.SONAR_TOKEN }}
         run: ./gradlew build sonarqube --info
->>>>>>> acefbb83
   Test:
     name: Run tests
     runs-on: ubuntu-latest
