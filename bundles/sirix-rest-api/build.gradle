buildscript {
    repositories {
        mavenCentral()
    }

    dependencies {
<<<<<<< HEAD
        classpath "org.jetbrains.kotlin:kotlin-gradle-plugin:2.1.0"
        classpath "com.avast.gradle:gradle-docker-compose-plugin:0.17.12"
=======
        classpath "org.jetbrains.kotlin:kotlin-gradle-plugin:2.1.10"
        classpath "com.avast.gradle:gradle-docker-compose-plugin:0.17.11"
>>>>>>> b4c70947
        //classpath "org.jetbrains.dokka:dokka-gradle-plugin:0.10.0"
    }
}

test {
  useJUnitPlatform()
}

apply plugin: 'kotlin'
//apply plugin: 'org.jetbrains.dokka'
apply plugin: 'docker-compose'

dependencies {
    implementation project(':sirix-core')
    implementation project(':sirix-query')
    testImplementation project(':sirix-core').sourceSets.test.output

    implementation implLibraries.kotlinStdlib
    implementation implLibraries.kotlinxCoroutinesCore
    implementation implLibraries.vertxCore
    implementation implLibraries.vertxWeb
    implementation implLibraries.vertxLangKotlin
    implementation implLibraries.vertxLangKotlinCoroutines
    implementation implLibraries.vertxAuthOauth2
    implementation implLibraries.vertxWebClient
    implementation implLibraries.vertxConfig
    implementation implLibraries.kotlinStdlibJdk8
    implementation implLibraries.jsoup
    testImplementation testLibraries.kotlinTestJunit
    testImplementation testLibraries.junit
    testImplementation testLibraries.vertxJunit5
    testImplementation testLibraries.jsonassert

}



description = 'Non-blocking REST-API for SirixDB.'

shadowJar {
    archiveClassifier = 'fat'
    manifest {
        inheritFrom project.tasks.jar.manifest
    }
    mergeServiceFiles()
}

jar {
	manifest {
		attributes('Main-Verticle': 'io.sirix.rest.SirixVerticle',
				   'Main-Class': 'io.vertx.core.Launcher')
	}
    finalizedBy shadowJar
}

test {
    jvmArgs "-Duser.home=${buildDir}"
}

task copyCertificates(type: Copy) {
    from file("$buildDir/resources/main")
    include '*.pem'
    into file("$buildDir/sirix-data")
}
copyCertificates.dependsOn(processResources)

/*
task dokkaJavadoc(type: org.jetbrains.dokka.gradle.DokkaTask) {
    outputFormat = 'javadoc'
    outputDirectory = "$buildDir/javadoc"
    configuration {
        platform = "JVM"
        jdkVersion = 8
    }
}

javadocJar.dependsOn dokkaJavadoc*/

dockerCompose.isRequiredBy(test)

test.dependsOn copyCertificates
test.dependsOn composeUp
test.finalizedBy composeDownForced

dockerCompose {
    useComposeFiles = ["${projectDir}/src/test/resources/docker-compose.yml"]

   // removeImages = "com.avast.gradle.dockercompose.RemoveImages.None" // Other accepted values are: "All" and "Local"

    composeLogToFile = project.file('sirix-logs.txt') // redirect output of composeUp and composeDown tasks to this file; default is null (ouput is not redirected)
    containerLogToDir = project.file('logs') // directory where composeLogs task stores output of the containers; default: build/containers-logs

    projectName = 'sirix-test'
}<|MERGE_RESOLUTION|>--- conflicted
+++ resolved
@@ -4,13 +4,8 @@
     }
 
     dependencies {
-<<<<<<< HEAD
-        classpath "org.jetbrains.kotlin:kotlin-gradle-plugin:2.1.0"
+        classpath "org.jetbrains.kotlin:kotlin-gradle-plugin:2.1.10"
         classpath "com.avast.gradle:gradle-docker-compose-plugin:0.17.12"
-=======
-        classpath "org.jetbrains.kotlin:kotlin-gradle-plugin:2.1.10"
-        classpath "com.avast.gradle:gradle-docker-compose-plugin:0.17.11"
->>>>>>> b4c70947
         //classpath "org.jetbrains.dokka:dokka-gradle-plugin:0.10.0"
     }
 }
