--- conflicted
+++ resolved
@@ -44,10 +44,7 @@
                 removeDatabase(databaseName, ctx)
             }
         }
-<<<<<<< HEAD
-=======
 
->>>>>>> 07eafcbd
         ctx.response().setStatusCode(204).end()
         return ctx.currentRoute()
     }
