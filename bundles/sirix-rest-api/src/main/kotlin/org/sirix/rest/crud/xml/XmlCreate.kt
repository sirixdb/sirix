--- conflicted
+++ resolved
@@ -3,12 +3,9 @@
 import io.vertx.core.Context
 import io.vertx.core.Promise
 import io.vertx.core.file.OpenOptions
-<<<<<<< HEAD
 import io.vertx.core.file.impl.FileResolverImpl
 import io.vertx.ext.web.Route
-=======
 import io.vertx.core.file.impl.FileResolver
->>>>>>> 0da84fc2
 import io.vertx.ext.web.RoutingContext
 import io.vertx.kotlin.coroutines.await
 import io.vertx.kotlin.coroutines.dispatcher
@@ -33,82 +30,10 @@
 import java.nio.file.Files
 import java.nio.file.Path
 import java.util.*
-
-<<<<<<< HEAD
-class XmlCreate(private val location: Path, private val createMultipleResources: Boolean = false) {
-    suspend fun handle(ctx: RoutingContext): Route {
-        val databaseName = ctx.pathParam("database")
-        val resource = ctx.pathParam("resource")
-
-        if (resource == null) {
-            val dbFile = location.resolve(databaseName)
-            val vertxContext = ctx.vertx().orCreateContext
-            createDatabaseIfNotExists(dbFile, vertxContext)
-            ctx.response().setStatusCode(201).end()
-            return ctx.currentRoute()
-        }
-
-        if (databaseName == null) {
-            throw IllegalArgumentException("Database name and resource data to store not given.")
-        }
-
-        if (createMultipleResources) {
-            createMultipleResources(databaseName, ctx)
-            ctx.response().setStatusCode(201).end()
-            return ctx.currentRoute()
-        }
-
-        shredder(databaseName, resource, ctx)
-
-        return ctx.currentRoute()
-    }
-
-    private suspend fun createMultipleResources(databaseName: String, ctx: RoutingContext) {
-        val dbFile = location.resolve(databaseName)
-        val context = ctx.vertx().orCreateContext
-        val dispatcher = ctx.vertx().dispatcher()
-        createDatabaseIfNotExists(dbFile, context)
-
-        val sirixDBUser = SirixDBUser.create(ctx)
-
-        withContext(Dispatchers.IO) {
-            val database = Databases.openXmlDatabase(dbFile, sirixDBUser)
-
-            database.use {
-                BodyHandler.create().handle(ctx)
-                val fileResolver = FileResolverImpl()
-                ctx.fileUploads().forEach { fileUpload ->
-                    val fileName = fileUpload.fileName()
-                    val hashType = ctx.queryParam("hashType").getOrNull(0) ?: "NONE"
-                    val resConfig =
-                        ResourceConfiguration.Builder(fileName).useDeweyIDs(true)
-                            .hashKind(HashType.valueOf(hashType.uppercase())).build()
-
-                    createOrRemoveAndCreateResource(database, resConfig, fileName, dispatcher)
-
-                    val manager = database.beginResourceSession(fileName)
-
-                    manager.use {
-                        insertXmlSubtreeAsFirstChild(
-                            manager,
-                            fileResolver.resolveFile(fileUpload.uploadedFileName()).toPath(),
-                            ctx
-                        )
-                    }
-                }
-            }
-
-            ctx.response().setStatusCode(200).end()
-        }
-    }
-=======
 class XmlCreate(
         private val location: Path,
         private val createMultipleResources: Boolean = false
 ): AbstractCreateHandler<XmlResourceSession>(location, createMultipleResources) {
->>>>>>> 0da84fc2
-
-
     override suspend fun insertResource(
         dbFile: Path?, resPathName: String,
         ctx: RoutingContext
