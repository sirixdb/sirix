--- conflicted
+++ resolved
@@ -2,10 +2,6 @@
 
 import io.vertx.core.Context
 import io.vertx.core.Promise
-<<<<<<< HEAD
-import io.vertx.core.file.impl.FileResolverImpl
-=======
->>>>>>> 9170ffe5
 import io.vertx.core.parsetools.JsonParser
 import io.vertx.ext.web.RoutingContext
 import io.vertx.kotlin.coroutines.await
@@ -31,100 +27,10 @@
 private const val MAX_NODES_TO_SERIALIZE = 5000
 
 class JsonCreate(
-<<<<<<< HEAD
-    private val location: Path,
-    private val createMultipleResources: Boolean = false
-) {
-    suspend fun handle(ctx: RoutingContext): Route {
-        val databaseName = ctx.pathParam("database")
-        val resource = ctx.pathParam("resource")
-
-        if (resource == null) {
-            val dbFile = location.resolve(databaseName)
-            val vertxContext = ctx.vertx().orCreateContext
-            createDatabaseIfNotExists(dbFile, vertxContext)
-            ctx.response().setStatusCode(201).end()
-            return ctx.currentRoute()
-        }
-
-        if (databaseName == null) {
-            throw IllegalArgumentException("Database name and resource data to store not given.")
-        } else {
-            if (createMultipleResources) {
-                createMultipleResources(databaseName, ctx)
-                return ctx.currentRoute()
-            }
-
-            shredder(databaseName, resource, ctx)
-        }
-
-        return ctx.currentRoute()
-    }
-
-    private suspend fun createMultipleResources(
-        databaseName: String,
-        ctx: RoutingContext
-    ) {
-        val dbFile = location.resolve(databaseName)
-        val context = ctx.vertx().orCreateContext
-        createDatabaseIfNotExists(dbFile, context)
-
-        val sirixDBUser = SirixDBUser.create(ctx)
-
-        ctx.vertx().executeBlocking<Unit> {
-            val database = Databases.openJsonDatabase(dbFile, sirixDBUser)
-
-            database.use {
-                BodyHandler.create().handle(ctx)
-                val fileResolver = FileResolverImpl()
-                val hashType = ctx.queryParam("hashType").getOrNull(0) ?: "NONE"
-                ctx.fileUploads().forEach { fileUpload ->
-                    val fileName = fileUpload.fileName()
-                    val resConfig = ResourceConfiguration.Builder(fileName).useDeweyIDs(true).hashKind(
-                        HashType.valueOf(hashType.uppercase())
-                    ).build()
-
-                    val resourceHasBeenCreated = createResourceIfNotExisting(
-                        database,
-                        resConfig
-                    )
-
-                    if (resourceHasBeenCreated) {
-                        val manager = database.beginResourceSession(fileName)
-
-                        manager.use {
-                            insertJsonSubtreeAsFirstChild(
-                                manager,
-                                fileResolver.resolveFile(fileUpload.uploadedFileName()).toPath()
-                            )
-                        }
-                    }
-                }
-            }
-        }.await()
-
-        ctx.response().setStatusCode(201).end()
-    }
-
-    private suspend fun shredder(
-        databaseName: String, resPathName: String = databaseName,
-        ctx: RoutingContext
-    ) {
-        val dbFile = location.resolve(databaseName)
-        val context = ctx.vertx().orCreateContext
-        ctx.request().pause()
-        createDatabaseIfNotExists(dbFile, context)
-        ctx.request().resume()
-        insertResource(dbFile, resPathName, ctx)
-    }
-
-    private suspend fun insertResource(
-=======
     location: Path,
     createMultipleResources: Boolean = false
 ) : AbstractCreateHandler<JsonResourceSession>(location, createMultipleResources) {
     override suspend fun insertResource(
->>>>>>> 9170ffe5
         dbFile: Path?, resPathName: String,
         ctx: RoutingContext
     ) {
