package org.sirix.rest.crud.json

import io.vertx.core.Context
import io.vertx.core.Promise
import io.vertx.core.file.impl.FileResolverImpl
import io.vertx.core.parsetools.JsonParser
import io.vertx.ext.web.Route
import io.vertx.ext.web.RoutingContext
import io.vertx.ext.web.handler.BodyHandler
import io.vertx.kotlin.coroutines.await
import io.vertx.kotlin.coroutines.dispatcher
import kotlinx.coroutines.Dispatchers
import kotlinx.coroutines.withContext
import org.sirix.access.*
import org.sirix.access.trx.node.HashType
import org.sirix.api.Database
import org.sirix.api.json.JsonResourceSession
import org.sirix.rest.KotlinJsonStreamingShredder
import org.sirix.rest.crud.AbstractCreateHandler
import org.sirix.rest.crud.Revisions
import org.sirix.rest.crud.SirixDBUser
import org.sirix.service.json.serialize.JsonSerializer
import org.sirix.service.json.shredder.JsonShredder
import org.sirix.utils.LogWrapper
import org.slf4j.LoggerFactory
import java.io.StringWriter
import java.nio.file.Files
import java.nio.file.Path

private const val MAX_NODES_TO_SERIALIZE = 5000

private val logger = LogWrapper(LoggerFactory.getLogger(DatabasesInternals::class.java))

class JsonCreate(
    private val location: Path,
    private val createMultipleResources: Boolean = false
<<<<<<< HEAD
) {
    suspend fun handle(ctx: RoutingContext): Route {
        val databaseName = ctx.pathParam("database")
        val resource = ctx.pathParam("resource")

        if (resource == null) {
            val dbFile = location.resolve(databaseName)
            val vertxContext = ctx.vertx().orCreateContext
            createDatabaseIfNotExists(dbFile, vertxContext)
            ctx.response().setStatusCode(201).end()
            return ctx.currentRoute()
        }

        if (databaseName == null) {
            throw IllegalArgumentException("Database name and resource data to store not given.")
        } else {
            if (createMultipleResources) {
                createMultipleResources(databaseName, ctx)
                return ctx.currentRoute()
            }

            shredder(databaseName, resource, ctx)
        }

        return ctx.currentRoute()
    }

    private suspend fun createMultipleResources(
        databaseName: String,
        ctx: RoutingContext
    ) {
        val dbFile = location.resolve(databaseName)
        val context = ctx.vertx().orCreateContext
        createDatabaseIfNotExists(dbFile, context)

        val sirixDBUser = SirixDBUser.create(ctx)

        ctx.vertx().executeBlocking<Unit> {
            val database = Databases.openJsonDatabase(dbFile, sirixDBUser)

            database.use {
                BodyHandler.create().handle(ctx)
                val fileResolver = FileResolverImpl()
                val hashType = ctx.queryParam("hashType").getOrNull(0) ?: "NONE"
                ctx.fileUploads().forEach { fileUpload ->
                    val fileName = fileUpload.fileName()
                    val resConfig = ResourceConfiguration.Builder(fileName).useDeweyIDs(true).hashKind(
                        HashType.valueOf(hashType.uppercase())
                    ).build()

                    val resourceHasBeenCreated = createResourceIfNotExisting(
                        database,
                        resConfig
                    )

                    if (resourceHasBeenCreated) {
                        val manager = database.beginResourceSession(fileName)

                        manager.use {
                            insertJsonSubtreeAsFirstChild(
                                manager,
                                fileResolver.resolveFile(fileUpload.uploadedFileName()).toPath()
                            )
                        }
                    }
                }
            }
        }.await()

        ctx.response().setStatusCode(201).end()
    }

    private suspend fun shredder(
        databaseName: String, resPathName: String = databaseName,
        ctx: RoutingContext
    ) {
        val dbFile = location.resolve(databaseName)
        val context = ctx.vertx().orCreateContext
        ctx.request().pause()
        createDatabaseIfNotExists(dbFile, context)
        ctx.request().resume()
        insertResource(dbFile, resPathName, ctx)
    }

    private suspend fun insertResource(
=======
): AbstractCreateHandler<JsonResourceSession>(location, createMultipleResources) {
    override suspend fun insertResource(
>>>>>>> 0da84fc2
        dbFile: Path?, resPathName: String,
        ctx: RoutingContext
    ) {
        ctx.request().pause()
//        val fileResolver = FileResolver()
//
//        val filePath = withContext(Dispatchers.IO) {
//            fileResolver.resolveFile(Files.createTempFile(UUID.randomUUID().toString(), null).toString())
//        }
//
//        val file = ctx.vertx().fileSystem().open(
//            filePath.toString(),
//            OpenOptions()
//        ).await()
//
//        ctx.request().resume()
//        ctx.request().pipeTo(file).await()

        withContext(Dispatchers.IO) {
            var body: String? = null
            val sirixDBUser = SirixDBUser.create(ctx)
            val database = Databases.openJsonDatabase(dbFile, sirixDBUser)
            val dispatcher = ctx.vertx().dispatcher()

            database.use {
                val commitTimestampAsString = ctx.queryParam("commitTimestamp").getOrNull(0)
                val hashType = ctx.queryParam("hashType").getOrNull(0) ?: "NONE"
                val resConfig =
                    ResourceConfiguration.Builder(resPathName).useDeweyIDs(true)
                        .hashKind(HashType.valueOf(hashType.uppercase()))
                        .customCommitTimestamps(commitTimestampAsString != null)
                        .build()

                createOrRemoveAndCreateResource(database, resConfig, resPathName, dispatcher)

                val manager = database.beginResourceSession(resPathName)

                manager.use {
                    val maxNodeKey = insertJsonSubtreeAsFirstChild(manager, ctx)

                    if (maxNodeKey < MAX_NODES_TO_SERIALIZE) {
                        body = serializeResource(manager, ctx)
                    } else {
                        ctx.response().setStatusCode(200)
                    }
                }
            }

            if (body != null) {
                ctx.response().end(body)
            } else {
                ctx.response().end()
            }
        }
    }

    override fun serializeResource(
        manager: JsonResourceSession,
        routingCtx: RoutingContext
    ): String {
        val out = StringWriter()
        val serializerBuilder = JsonSerializer.newBuilder(manager, out)
        val serializer = serializerBuilder.build()

        return JsonSerializeHelper().serialize(
            serializer,
            out,
            routingCtx,
            manager,
            intArrayOf(1),
            null
        )
    }

    override suspend fun createDatabaseIfNotExists(
        dbFile: Path,
        context: Context
    ): DatabaseConfiguration? {
        val dbConfig = prepareDatabasePath(dbFile, context)
        return context.executeBlocking { promise: Promise<DatabaseConfiguration> ->
            if (!Databases.existsDatabase(dbFile)) {
                Databases.createJsonDatabase(dbConfig)
            }

            promise.complete(dbConfig)
        }.await()
    }


    private suspend fun insertJsonSubtreeAsFirstChild(
        manager: JsonResourceSession,
        ctx: RoutingContext
    ): Long {
        val commitMessage = ctx.queryParam("commitMessage").getOrNull(0)
        val commitTimestampAsString = ctx.queryParam("commitTimestamp").getOrNull(0)
        val commitTimestamp = if (commitTimestampAsString == null) {
            null
        } else {
            Revisions.parseRevisionTimestamp(commitTimestampAsString).toInstant()
        }

        val wtx = manager.beginNodeTrx()
        return wtx.use {
            val jsonParser = JsonParser.newParser(ctx.request())
            val future = KotlinJsonStreamingShredder(wtx, jsonParser).call()
            ctx.request().resume()
            future.await()
            wtx.commit(commitMessage, commitTimestamp)
            return@use wtx.maxNodeKey
        }
    }

    override fun insertResourceSubtreeAsFirstChild(
        manager: JsonResourceSession,
        resFileToStore: Path,
        ctx: RoutingContext
    ): Long {
        val wtx = manager.beginNodeTrx()
        return wtx.use {
            val eventReader = JsonShredder.createFileReader(resFileToStore)
            eventReader.use {
                wtx.insertSubtreeAsFirstChild(eventReader)
            }
            wtx.maxNodeKey
        }
    }

    override suspend fun openDatabase(dbFile: Path, sirixDBUser: User): Database<JsonResourceSession> {
        return Databases.openJsonDatabase(dbFile, sirixDBUser)
    }
}<|MERGE_RESOLUTION|>--- conflicted
+++ resolved
@@ -34,113 +34,12 @@
 class JsonCreate(
     private val location: Path,
     private val createMultipleResources: Boolean = false
-<<<<<<< HEAD
-) {
-    suspend fun handle(ctx: RoutingContext): Route {
-        val databaseName = ctx.pathParam("database")
-        val resource = ctx.pathParam("resource")
-
-        if (resource == null) {
-            val dbFile = location.resolve(databaseName)
-            val vertxContext = ctx.vertx().orCreateContext
-            createDatabaseIfNotExists(dbFile, vertxContext)
-            ctx.response().setStatusCode(201).end()
-            return ctx.currentRoute()
-        }
-
-        if (databaseName == null) {
-            throw IllegalArgumentException("Database name and resource data to store not given.")
-        } else {
-            if (createMultipleResources) {
-                createMultipleResources(databaseName, ctx)
-                return ctx.currentRoute()
-            }
-
-            shredder(databaseName, resource, ctx)
-        }
-
-        return ctx.currentRoute()
-    }
-
-    private suspend fun createMultipleResources(
-        databaseName: String,
-        ctx: RoutingContext
-    ) {
-        val dbFile = location.resolve(databaseName)
-        val context = ctx.vertx().orCreateContext
-        createDatabaseIfNotExists(dbFile, context)
-
-        val sirixDBUser = SirixDBUser.create(ctx)
-
-        ctx.vertx().executeBlocking<Unit> {
-            val database = Databases.openJsonDatabase(dbFile, sirixDBUser)
-
-            database.use {
-                BodyHandler.create().handle(ctx)
-                val fileResolver = FileResolverImpl()
-                val hashType = ctx.queryParam("hashType").getOrNull(0) ?: "NONE"
-                ctx.fileUploads().forEach { fileUpload ->
-                    val fileName = fileUpload.fileName()
-                    val resConfig = ResourceConfiguration.Builder(fileName).useDeweyIDs(true).hashKind(
-                        HashType.valueOf(hashType.uppercase())
-                    ).build()
-
-                    val resourceHasBeenCreated = createResourceIfNotExisting(
-                        database,
-                        resConfig
-                    )
-
-                    if (resourceHasBeenCreated) {
-                        val manager = database.beginResourceSession(fileName)
-
-                        manager.use {
-                            insertJsonSubtreeAsFirstChild(
-                                manager,
-                                fileResolver.resolveFile(fileUpload.uploadedFileName()).toPath()
-                            )
-                        }
-                    }
-                }
-            }
-        }.await()
-
-        ctx.response().setStatusCode(201).end()
-    }
-
-    private suspend fun shredder(
-        databaseName: String, resPathName: String = databaseName,
-        ctx: RoutingContext
-    ) {
-        val dbFile = location.resolve(databaseName)
-        val context = ctx.vertx().orCreateContext
-        ctx.request().pause()
-        createDatabaseIfNotExists(dbFile, context)
-        ctx.request().resume()
-        insertResource(dbFile, resPathName, ctx)
-    }
-
-    private suspend fun insertResource(
-=======
 ): AbstractCreateHandler<JsonResourceSession>(location, createMultipleResources) {
     override suspend fun insertResource(
->>>>>>> 0da84fc2
         dbFile: Path?, resPathName: String,
         ctx: RoutingContext
     ) {
         ctx.request().pause()
-//        val fileResolver = FileResolver()
-//
-//        val filePath = withContext(Dispatchers.IO) {
-//            fileResolver.resolveFile(Files.createTempFile(UUID.randomUUID().toString(), null).toString())
-//        }
-//
-//        val file = ctx.vertx().fileSystem().open(
-//            filePath.toString(),
-//            OpenOptions()
-//        ).await()
-//
-//        ctx.request().resume()
-//        ctx.request().pipeTo(file).await()
 
         withContext(Dispatchers.IO) {
             var body: String? = null
