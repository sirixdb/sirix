--- conflicted
+++ resolved
@@ -181,13 +181,8 @@
                 JsonGet(location).handle(it)
             }
 
-<<<<<<< HEAD
-        // Read Databases
-        get("/").produces("application/xml").coroutineHandler {
-=======
         // Get.
         get("/").coroutineHandler {
->>>>>>> b7e588dc
             Auth(keycloak, AuthRole.VIEW).handle(it)
             it.next()
         }.coroutineHandler {
@@ -201,19 +196,6 @@
         }.coroutineHandler {
             Delete(location).handle(it)
         }
-<<<<<<< HEAD
-
-        // Create Database
-        post("/:database").consumes("multipart/form-data").coroutineHandler {
-            Auth(keycloak, AuthRole.CREATE).handle(it)
-            it.next()
-        }.handler(BodyHandler.create()).coroutineHandler {
-            CreateMultipleResources(location).handle(it)
-        }
-
-        // Read Database
-        get("/:database").produces("application/xml").coroutineHandler {
-=======
         get("/:database/:resource").coroutineHandler {
             Auth(keycloak, AuthRole.VIEW).handle(it)
             it.next()
@@ -222,50 +204,11 @@
         }
 
         head("/:database/:resource").produces("application/json").coroutineHandler {
->>>>>>> b7e588dc
             Auth(keycloak, AuthRole.VIEW).handle(it)
             it.next()
         }.coroutineHandler {
             XmlGet(location).handle(it)
         }
-<<<<<<< HEAD
-        get("/:database").produces("application/json").coroutineHandler {
-            Auth(keycloak, AuthRole.VIEW).handle(it)
-            it.next()
-        }.coroutineHandler {
-            JsonGet(location).handle(it)
-        }
-
-        // Update Database
-        put("/:database").consumes("application/xml").coroutineHandler {
-            Auth(keycloak, AuthRole.CREATE).handle(it)
-            it.next()
-        }.handler(BodyHandler.create()).coroutineHandler {
-            XmlCreate(location, false).handle(it)
-        }
-        put("/:database").consumes("application/json").coroutineHandler {
-            Auth(keycloak, AuthRole.CREATE).handle(it)
-            it.next()
-        }.handler(BodyHandler.create()).coroutineHandler {
-            JsonCreate(location, false).handle(it)
-        }
-
-        // Delete Database
-        delete("/:database").consumes("application/xml").coroutineHandler {
-            Auth(keycloak, AuthRole.DELETE).handle(it)
-            it.next()
-        }.coroutineHandler {
-            XmlDelete(location).handle(it)
-        }
-        delete("/:database").consumes("application/json").coroutineHandler {
-            Auth(keycloak, AuthRole.DELETE).handle(it)
-            it.next()
-        }.coroutineHandler {
-            JsonDelete(location).handle(it)
-        }
-
-        // Create Resource
-=======
 
         get("/:database/:resource/:history").produces("application/json").coroutineHandler {
             Auth(keycloak, AuthRole.VIEW).handle(it)
@@ -288,7 +231,6 @@
             }.handler(BodyHandler.create()).coroutineHandler {
                 Get(location).handle(it)
             }
->>>>>>> b7e588dc
         post("/:database/:resource")
             .coroutineHandler {
                 Auth(keycloak, AuthRole.VIEW).handle(it)
@@ -297,48 +239,6 @@
                 Get(location).handle(it)
             }
 
-<<<<<<< HEAD
-        // Read Resource
-        get("/:database/:resource").produces("application/xml").coroutineHandler {
-            Auth(keycloak, AuthRole.VIEW).handle(it)
-            it.next()
-        }.coroutineHandler {
-            XmlGet(location).handle(it)
-        }
-        get("/:database/:resource").produces("application/json").coroutineHandler {
-            Auth(keycloak, AuthRole.VIEW).handle(it)
-            it.next()
-        }.coroutineHandler {
-            JsonGet(location).handle(it)
-        }
-
-        // Update Resource
-        put("/:database/:resource").consumes("application/xml").coroutineHandler {
-            Auth(keycloak, AuthRole.CREATE).handle(it)
-            it.next()
-        }.handler(BodyHandler.create()).coroutineHandler {
-            XmlCreate(location, false).handle(it)
-        }
-        put("/:database/:resource").consumes("application/json").coroutineHandler {
-            Auth(keycloak, AuthRole.CREATE).handle(it)
-            it.next()
-        }.handler(BodyHandler.create()).coroutineHandler {
-            JsonCreate(location, false).handle(it)
-        }
-
-        // Delete Resource
-        delete("/:database/:resource").consumes("application/xml").coroutineHandler {
-            Auth(keycloak, AuthRole.DELETE).handle(it)
-            it.next()
-        }.coroutineHandler {
-            XmlDelete(location).handle(it)
-        }
-        delete("/:database/:resource").consumes("application/json").coroutineHandler {
-            Auth(keycloak, AuthRole.DELETE).handle(it)
-            it.next()
-        }.coroutineHandler {
-            JsonDelete(location).handle(it)
-=======
         // Delete.
         delete("/:database/:resource").coroutineHandler {
             Auth(keycloak, AuthRole.DELETE).handle(it)
@@ -352,7 +252,6 @@
             it.next()
         }.coroutineHandler {
             Delete(location).handle(it)
->>>>>>> b7e588dc
         }
 
         // Check Resource Status
