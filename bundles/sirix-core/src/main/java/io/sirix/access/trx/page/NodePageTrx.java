--- conflicted
+++ resolved
@@ -588,16 +588,14 @@
       }
 
       if (reference.getKey() == Constants.NULL_ID_LONG) {
-<<<<<<< HEAD
-        final KeyValueLeafPage completePage = new KeyValueLeafPage(recordPageKey, indexType, pageRtx);
-        final KeyValueLeafPage modifyPage = new KeyValueLeafPage(recordPageKey, indexType, pageRtx);
-=======
         final KeyValueLeafPage completePage = new KeyValueLeafPage(recordPageKey,
                                                                    indexType,
                                                                    getResourceSession().getResourceConfig(),
                                                                    pageRtx.getRevisionNumber());
-        final KeyValueLeafPage modifyPage = new KeyValueLeafPage(completePage);
->>>>>>> fc65c304
+        final KeyValueLeafPage modifyPage = new KeyValueLeafPage(recordPageKey,
+                                                                   indexType,
+                                                                   getResourceSession().getResourceConfig(),
+                                                                   pageRtx.getRevisionNumber());
         pageContainer = PageContainer.getInstance(completePage, modifyPage);
       } else {
         pageContainer = dereferenceRecordPageForModification(reference);
