group 'io.sirix'

buildscript {
    repositories {
        mavenCentral()
    }
<<<<<<< HEAD
=======

    dependencies {
        classpath "org.jetbrains.kotlin:kotlin-gradle-plugin:1.9.20"
    }
>>>>>>> f14bcfe0
}

apply plugin: 'kotlin'

dependencies {
    implementation project(':sirix-core')

    api implLibraries.slf4jApi
    api implLibraries.guava

    implementation implLibraries.kotlinStdlib
    implementation implLibraries.kotlinStdlibJdk8
    implementation implLibraries.kotlinxCoroutinesCore

    testImplementation project(':sirix-core').sourceSets.test.output
    testImplementation testLibraries.junitJupiterApi
    testImplementation testLibraries.junitJupiterEngine
    testImplementation testLibraries.junitVintageEngine
    testImplementation testLibraries.junitPlatformLauncher
    testImplementation testLibraries.junitPlatformRunner
    testImplementation testLibraries.mockitoCore
    testImplementation testLibraries.testng
    testImplementation testLibraries.jsonassert
}

description = 'Kotlin API for SirixDB.'

kotlin {
    jvmToolchain(21)
}<|MERGE_RESOLUTION|>--- conflicted
+++ resolved
@@ -4,13 +4,9 @@
     repositories {
         mavenCentral()
     }
-<<<<<<< HEAD
-=======
-
     dependencies {
         classpath "org.jetbrains.kotlin:kotlin-gradle-plugin:1.9.20"
     }
->>>>>>> f14bcfe0
 }
 
 apply plugin: 'kotlin'
